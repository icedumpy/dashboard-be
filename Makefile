--- conflicted
+++ resolved
@@ -118,8 +118,6 @@
 	find . -type d -name "__pycache__" -exec rm -r {} +
 	find . -type f -name "*.pyc" -delete
 
-<<<<<<< HEAD
-=======
 migrate:
 	alembic -c /app/alembic.ini upgrade head
 
@@ -127,6 +125,5 @@
 	alembic -c ./api/alembic.ini downgrade -1
 
 
->>>>>>> 2e024ac4
 dev:
 	docker compose up