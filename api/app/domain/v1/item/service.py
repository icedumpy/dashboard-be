
from fastapi import APIRouter, HTTPException, Request
from fastapi.responses import StreamingResponse
from typing import Optional, Sequence, Union, List
from datetime import datetime, timedelta
from pathlib import PurePosixPath
from decimal import Decimal, ROUND_HALF_UP
from io import StringIO
import logging
import csv
import asyncio

from sqlalchemy.exc import IntegrityError
from sqlalchemy.ext.asyncio import AsyncSession
from sqlalchemy.sql.elements import BinaryExpression
from sqlalchemy.orm import aliased
<<<<<<< HEAD
from sqlalchemy import select, or_, text, func, case, and_, asc, desc, exists, literal, literal_column, true
=======
from sqlalchemy import select, update, delete, insert, or_, func, case, and_, asc, desc, exists, literal, literal_column, true, not_
>>>>>>> e906eff8
from sqlalchemy.ext.asyncio import AsyncSession

from app.core.config.config import settings
from app.domain.v1.item.schema import FixRequestBody, ItemEditIn, ItemAckOut, ItemEventOut, ActorOut, ItemReportRequest
from app.utils.helper.helper import current_shift_window, TZ, require_same_line
from app.utils.helper.paginate import paginate
from app.core.db.repo.models import EStation, EItemStatusCode, DefectType, User, ItemSortField, EOrderBy, ItemEvent
from app.core.db.repo.models import Item, ItemStatus, Review, ItemDefect, ItemImage, StatusChangeRequest, ProductionLine, ReviewStateEnum

router = APIRouter()

StationT = Union[str, EStation]
StatusListT = Optional[Sequence[Union[str, EItemStatusCode]]]

log = logging.getLogger(__name__)

def _as_float(v):
    return float(v) if v is not None else None

class ItemService:
    def __init__(self, db: AsyncSession):
        self.db = db

    async def list_items(
        self,
        *,
        page: int,
        page_size: int,
        sort_by=Optional[ItemSortField],
        order_by=Optional[EOrderBy],
        user_role: str,
        station: Optional[EStation],
        line_id: Optional[int],
        product_code: Optional[str],
        number: Optional[str],
        job_order_number: Optional[str],
        roll_width_min: Optional[float],
        roll_width_max: Optional[float],
        roll_id: Optional[str],
        status: Optional[List[EItemStatusCode]],
        detected_from: Optional[datetime],
        detected_to: Optional[datetime],
    ) -> dict:
        q = self._build_item_query(
            station=station,
            line_id=line_id,
            product_code=product_code,
            number=number,
            job_order_number=job_order_number,
            roll_width_min=roll_width_min,
            roll_width_max=roll_width_max,
            roll_id=roll_id,
            status=status,
            detected_from=detected_from,
            detected_to=detected_to,
            user_role=user_role,
        )

        q = self._add_bundle_roll_fallback(q)
        
        allowed_sort_fields = {
            ItemSortField[col.name]: getattr(Item, col.name)
            for col in Item.__table__.columns
            if col.name in ItemSortField.__members__
        }

        if sort_by:
            if sort_by == ItemSortField.status_code:
                col = ItemStatus.display_order
            else:
                col = allowed_sort_fields[sort_by]
            if order_by and order_by.lower() == EOrderBy.ASC:
                q = q.order_by(col.asc())
            else:
                q = q.order_by(col.desc())
        else:
            q = q.order_by(ItemStatus.display_order.asc(), Item.detected_at.desc(), Item.id.desc())
        

        rows, total = await paginate(self.db, q, page, page_size)
        data = [self._serialize_row(r) for r in rows]

        summary = await self._summarize_station(
            self.db,
            line_id=line_id,
            station=station,
            product_code=product_code,
            number=number,
            job_order_number=job_order_number,
            roll_width_min=roll_width_min,
            roll_width_max=roll_width_max,
            status=status,
            detected_from=detected_from,
            detected_to=detected_to,
        )

        return {
            "data": data,
            "summary": summary,
            "pagination": {
                "page": page,
                "page_size": page_size,
                "total": total,
                "total_pages": (total + page_size - 1) // page_size,
            },
        }

    async def get_item_detail(self, item_id: int) -> dict:
        it = await self.db.get(Item, item_id)
        if not it or it.deleted_at:
            raise HTTPException(status_code=404, detail="Item not found")

        st = (
            await self.db.execute(
                select(ItemStatus.code).where(ItemStatus.id == it.item_status_id)
            )
        ).scalar_one_or_none()

        defs = (
            await self.db.execute(
                select(DefectType.code, ItemDefect.meta)
                .join(ItemDefect, DefectType.id == ItemDefect.defect_type_id)
                .where(ItemDefect.item_id == it.id)
            )
        ).all()

        imgs = (
            await self.db.execute(
                select(ItemImage.id, ItemImage.kind, ItemImage.path)
                .where(ItemImage.item_id == it.id)
                .order_by(ItemImage.uploaded_at.desc())
            )
        ).all()
        grouped = {"DETECTED": [], "FIX": [], "OTHER": []}
        for iid, kind, path in imgs:
            grouped.setdefault(kind, []).append({"id": iid, "path": path})

        rws = (
            await self.db.execute(
                select(Review)
                .where(Review.item_id == it.id)
                .order_by(Review.submitted_at.desc())
            )
        ).scalars().all()

        user_ids = {
            *(rv.submitted_by for rv in rws if rv.submitted_by is not None),
            *(rv.reviewed_by for rv in rws if rv.reviewed_by is not None),
        }

        user_map: dict[int, dict] = {}
        if user_ids:
            users = (
                await self.db.execute(select(User).where(User.id.in_(user_ids)))
            ).scalars().all()
            user_map = {
                u.id: {
                    "id": u.id,
                    "username": getattr(u, "username", None),
                    "display_name": (
                        getattr(u, "display_name", None)
                        or getattr(u, "name", None)
                        or getattr(u, "full_name", None)
                    ),
                    "role": getattr(u, "role", None),
                }
                for u in users
            }
        
        is_pending_review = any(getattr(r, "state", None) == "PENDING" for r in rws)

        return {
            "data": {
                "id": it.id,
                "station": it.station,
                "line_id": it.line_id,
                "product_code": it.product_code,
                "roll_id": it.roll_id,
                "roll_number": it.roll_number,
                "bundle_number": it.bundle_number,
                "job_order_number": it.job_order_number,
                "roll_width": float(it.roll_width) if it.roll_width is not None else None,
                "detected_at": it.detected_at.isoformat(),
                "is_pending_review": is_pending_review,
                "status_code": st,
                "ai_note": it.ai_note,
                "acknowledged_by": it.acknowledged_by,
                "acknowledged_at": it.acknowledged_at.isoformat() if it.acknowledged_at else None,
                "current_review_id": it.current_review_id,
            },
            "defects": [{"defect_type_code": c, "meta": m} for c, m in defs],
            "images": grouped,
            "reviews": [
                {
                    "id": rv.id,
                    "review_type": rv.review_type,
                    "state": rv.state,
                    "submitted_by": rv.submitted_by,
                    "submitted_at": rv.submitted_at.isoformat(),
                    "submitted_by_user": user_map.get(rv.submitted_by),
                    "reviewed_by": rv.reviewed_by,
                    "reviewed_at": rv.reviewed_at.isoformat() if rv.reviewed_at else None,
                    "reviewed_by_user": user_map.get(rv.reviewed_by),
                    "submit_note": rv.submit_note,
                    "review_note": rv.review_note,
                    "reject_reason": rv.reject_reason,
                }
                for rv in rws
            ],
        }

    async def edit_item(self, item_id: int, payload: ItemEditIn) -> Item:
        stmt = select(Item).where(Item.id == item_id).with_for_update()
        item = (await self.db.execute(stmt)).scalar_one_or_none()
        if not item:
            raise HTTPException(status_code=404, detail="Item not found")

        data = payload.model_dump(exclude_unset=True)
        if not data:
            raise HTTPException(status_code=400, detail="No fields to update")

        def _trim(val: Optional[str]) -> Optional[str]:
            return val.strip() if isinstance(val, str) else val

        if "product_code" in data:
            item.product_code = _trim(data["product_code"])
        if "roll_number" in data:
            item.roll_number = _trim(data["roll_number"])
        if "bundle_number" in data:
            item.bundle_number = _trim(data["bundle_number"])
        if "job_order_number" in data:
            item.job_order_number = _trim(data["job_order_number"])
        if "roll_id" in data:
            item.roll_id = _trim(data["roll_id"])

        if "roll_width" in data:
            if data["roll_width"] is None:
                item.roll_width = None
            else:
                try:
                    q = Decimal(str(data["roll_width"])).quantize(Decimal("0.01"), rounding=ROUND_HALF_UP)
                except Exception:
                    raise HTTPException(status_code=422, detail="Invalid roll_width")
                if abs(q) >= Decimal("100000000"):
                    raise HTTPException(status_code=422, detail="roll_width out of range for Numeric(10,2)")
                item.roll_width = q

        try:
            await self.db.flush()
            await self.db.commit()
        except IntegrityError:
            await self.db.rollback()
            raise HTTPException(status_code=409, detail="Integrity error while updating item")

        await self.db.refresh(item)
        return item

    async def ack_item(self, item_id: int, user_id: int):
        stmt = select(Item).where(Item.id == item_id).with_for_update()
        item = (await self.db.execute(stmt)).scalar_one_or_none()

        if not item:
            raise HTTPException(status_code=404, detail="Item not found")

        if item.acknowledged_at is not None and item.acknowledged_by is not None:
            return ItemAckOut(
                id=item.id,
                acknowledged_at=item.acknowledged_at,
                acknowledged_by=item.acknowledged_by,
                changed=False,
            )

        item.acknowledged_at = datetime.now(TZ)
        item.acknowledged_by = user_id

        await self.db.commit()
        await self.db.refresh(item)

        return ItemAckOut(
            id=item.id,
            acknowledged_at=item.acknowledged_at,
            acknowledged_by=item.acknowledged_by,
            changed=True,
        )

    async def get_item_history(self, item_id: int):
        FromS = aliased(ItemStatus)
        ToS = aliased(ItemStatus)

        q = (
            select(
                ItemEvent.id,
                ItemEvent.event_type,
                ItemEvent.actor_id,
                ItemEvent.details,
                ItemEvent.from_status_id,
                FromS.code.label("from_status_code"),
                ItemEvent.to_status_id,
                ToS.code.label("to_status_code"),
                ItemEvent.created_at,
                User.id.label("user_id"),
                User.username,
                User.display_name,
            )
            .outerjoin(FromS, FromS.id == ItemEvent.from_status_id)
            .outerjoin(ToS, ToS.id == ItemEvent.to_status_id)
            .outerjoin(User, User.id == ItemEvent.actor_id) 
            .where(
                ItemEvent.item_id == item_id,
                ItemEvent.deleted_at.is_(None),
            )
            .order_by(ItemEvent.created_at.desc(), ItemEvent.id.desc())
        )

        rows = (await self.db.execute(q)).all()
        
        rows = (await self.db.execute(q)).all()

        data: list[ItemEventOut] = []
        for r in rows:
            defects: list[str] = []

            if r.from_status_code == "DEFECT" or r.to_status_code == "DEFECT":
                result = await self.db.execute(
                    select(DefectType.name_th)
                    .join(ItemDefect, DefectType.id == ItemDefect.defect_type_id)
                    .where(ItemDefect.item_id == item_id)
                )
                defects = result.unique().scalars().all()

            v = ItemEventOut(
                id=r.id,
                event_type=r.event_type,
                from_status_id=r.from_status_id,
                from_status_code=r.from_status_code,
                to_status_id=r.to_status_id,
                to_status_code=r.to_status_code,
                created_at=(
                    r.created_at.isoformat()
                    if hasattr(r.created_at, "isoformat")
                    else str(r.created_at)
                ),
                defects=defects,
                actor=ActorOut(
                    id=r.user_id,
                    username=r.username,
                    display_name=r.display_name,
                ),
            )
            data.append(v)

        return data

    async def submit_fix_request(self, item_id: int, body: FixRequestBody, user: User):
        it = await self.db.get(Item, item_id)
        if not it or it.deleted_at:
            raise HTTPException(status_code=404, detail="Item not found")
        require_same_line(user, it)

        is_pening_review = False

        if it.current_review_id != None:
            review_data = (await self.db.execute(select(Review).where(Review.id == it.current_review_id))).scalar()
            is_pening_review = review_data.state == "PENDING"
        
        if (is_pening_review == True):
            raise HTTPException(status_code=400, detail="The fix request has been submitted")

        st_code = (
            await self.db.execute(
                select(ItemStatus.code).where(ItemStatus.id == it.item_status_id)
            )
        ).scalar()
        if st_code not in ("DEFECT", "RECHECK", "REJECTED"):
            raise HTTPException(status_code=400, detail="Fix request allowed only for DEFECT or RECHECK")

        image_ids = list(getattr(body, "image_ids", []) or [])
        if not image_ids:
            raise HTTPException(status_code=400, detail="Provide at least 1 image_id")

        try:
            image_ids = list({int(i) for i in image_ids})
        except Exception:
            raise HTTPException(status_code=400, detail="image_ids must be integers")

        rows = await self.db.execute(
            select(ItemImage.id, ItemImage.review_id, ItemImage.item_id)
            .where(ItemImage.id.in_(image_ids))
        )
        rows = rows.all()

        found_ids = {r.id for r in rows}
        missing = [i for i in image_ids if i not in found_ids]
        if missing:
            raise HTTPException(status_code=400, detail={"message": "Some image_ids do not exist", "missing": missing})

        already_linked = [r.id for r in rows if r.review_id is not None]
        deleted = [r.id for r in rows if getattr(r, "deleted_at", None)]
        wrong_item = [r.id for r in rows if (getattr(r, "item_id", None) not in (None, item_id))]

        if already_linked or deleted or wrong_item:
            raise HTTPException(
                status_code=400,
                detail={
                    "message": "Invalid images for fix request",
                    "already_linked": already_linked,
                    "deleted": deleted,
                    "wrong_item": wrong_item,
                },
            )

        note = getattr(body, "note", None)

        rv = Review(
            item_id=it.id,
            review_type="DEFECT_FIX",
            state="PENDING",
            submitted_by=user.id,
            submit_note=note,
        )
        self.db.add(rv)
        await self.db.flush()

        upd = await self.b.execute(
            text(
                """
                UPDATE qc.item_images
                SET review_id = :rid, kind = 'FIX'
                WHERE id = ANY(:ids)
                AND review_id IS NULL
                AND (item_id IS NULL OR item_id = :item_id)
                """
            ),
            {"rid": rv.id, "ids": image_ids, "item_id": item_id},
        )

        if upd.rowcount != len(image_ids):
            await self.db.rollback()
            raise HTTPException(
                status_code=409,
                detail="Images changed concurrently; please retry"
            )

        it.current_review_id = rv.id

        await self.db.commit()
        return {"review_id": rv.id}

    async def list_item_images(self, item_id: int, kinds: str):
        it = await self.db.get(Item, item_id)
        if not it or getattr(it, "deleted_at", None):
            raise HTTPException(status_code=404, detail="Item not found")

        q = select(ItemImage).where(ItemImage.item_id == item_id)
        if kinds:
            kind_list = [k.strip().upper() for k in kinds.split(",") if k.strip()]
            q = q.where(ItemImage.kind.in_(kind_list))
        rows = (await self.db.execute(q.order_by(ItemImage.uploaded_at.asc(), ItemImage.id.asc()))).scalars().all()

        data = []
        image_dir = settings.IMAGES_DIR
        for im in rows:
            path = norm(im.path)
            data.append({
                "id": im.id,
                "kind": im.kind,
                "created_at": im.uploaded_at,
                "meta": im.meta,
                "url": f"/{image_dir}/{path}" if path else None,
            })
        return {"data": data}

    async def get_csv_item_report(self, body: ItemReportRequest, request: Request):
        line_code = await self.db.scalar(select(ProductionLine.code).where(ProductionLine.id == body.line_id))
        line_code = str(line_code or body.line_id)

        roll_match = aliased(Item)

        base_cols = [
            Item.id.label("item_id"),
            Item.station,
            Item.line_id,
            Item.product_code,
            Item.roll_id,
            Item.roll_number,
            Item.bundle_number,
            Item.job_order_number,
            Item.roll_width,
            Item.detected_at,
            Item.ai_note,
            ItemStatus.code.label("status_code"),
        ]

        if body.station == EStation.BUNDLE:
            base_cols += [
                roll_match.product_code.label("r_product_code"),
                roll_match.job_order_number.label("r_job_order_number"),
                roll_match.roll_width.label("r_roll_width"),
            ]
        else:
            base_cols += [
                literal(None).label("r_product_code"),
                literal(None).label("r_job_order_number"),
                literal(None).label("r_roll_width"),
            ]

        base = select(*base_cols).join(ItemStatus, ItemStatus.id == Item.item_status_id).where(
            Item.line_id == body.line_id,
            Item.station == body.station.value,
            Item.deleted_at.is_(None),
        )

        if body.station == EStation.BUNDLE:
            base = base.outerjoin(
                roll_match,
                and_(
                    roll_match.station == EStation.ROLL.value,
                    roll_match.line_id == Item.line_id,
                    roll_match.roll_number == Item.bundle_number,
                    roll_match.deleted_at.is_(None),
                ),
            )

        if body.product_code:
            like = f"%{body.product_code}%"
            if body.station == EStation.BUNDLE:
                base = base.where(or_(Item.product_code.ilike(like), roll_match.product_code.ilike(like)))
            else:
                base = base.where(Item.product_code.ilike(like))

        if body.number:
            like = f"%{body.number}%"
            base = base.where(or_(Item.roll_number.ilike(like), Item.bundle_number.ilike(like)))

        if body.job_order_number:
            like = f"%{body.job_order_number}%"
            if body.station == EStation.BUNDLE:
                base = base.where(or_(Item.job_order_number.ilike(like), roll_match.job_order_number.ilike(like)))
            else:
                base = base.where(Item.job_order_number.ilike(like))

        if body.roll_width_min is not None or body.roll_width_max is not None:
            width_expr = func.coalesce(Item.roll_width, roll_match.roll_width) if body.station == EStation.BUNDLE else Item.roll_width
            if body.roll_width_min is not None:
                base = base.where(width_expr >= body.roll_width_min)
            if body.roll_width_max is not None:
                base = base.where(width_expr <= body.roll_width_max)

        if body.status:
            base = base.where(ItemStatus.code.in_([s.value for s in body.status]))

        if body.detected_from:
            base = base.where(Item.detected_at >= body.detected_from)
        if body.detected_to:
            base = base.where(Item.detected_at <= body.detected_to)

        base_sq = base.subquery("base")

        defects_subq = (
            select(
                ItemDefect.item_id.label("item_id"),
                func.string_agg(func.distinct(DefectType.name_th), literal(", ")).label("defects_csv"),
            )
            .join(DefectType, DefectType.id == ItemDefect.defect_type_id)
            .where(ItemDefect.item_id.in_(select(base_sq.c.item_id)))
            .group_by(ItemDefect.item_id)
            .subquery()
        )

        q = (
            select(
                base_sq.c.item_id,
                base_sq.c.station,
                base_sq.c.line_id,
                base_sq.c.product_code,
                base_sq.c.roll_id,
                base_sq.c.roll_number,
                base_sq.c.bundle_number,
                base_sq.c.job_order_number,
                base_sq.c.roll_width,
                base_sq.c.detected_at,
                base_sq.c.ai_note,
                base_sq.c.status_code,
                defects_subq.c.defects_csv,
                base_sq.c.r_product_code,
                base_sq.c.r_job_order_number,
                base_sq.c.r_roll_width,
            )
            .outerjoin(defects_subq, defects_subq.c.item_id == base_sq.c.item_id)
            .order_by(base_sq.c.detected_at.desc(), base_sq.c.item_id.desc())
        )

        header = [
            "PRODUCT CODE",
            "ROLL NUMBER" if body.station == EStation.ROLL else "BUNDLE NUMBER",
            "JOB ORDER NUMBER",
            "ROLL ID",
            "ROLL WIDTH",
            "TIMESTAMP",
            "STATUS",
        ]

        def row_to_list(m) -> list:
            product_code_val = m.get("product_code")
            job_order_val = m.get("job_order_number")
            width_val = m.get("roll_width")
            roll_id = m.get("roll_id")
            if body.station == EStation.BUNDLE:
                product_code_val = product_code_val or m.get("r_product_code")
                job_order_val = job_order_val or m.get("r_job_order_number")
                width_val = width_val if width_val is not None else m.get("r_roll_width")

            num_val = m.get("roll_number") if body.station == EStation.ROLL else m.get("bundle_number")
            status_str = status_label(m.get("status_code"), m.get("defects_csv"), None)
            dt = m.get("detected_at")
            readable_ts = dt.strftime("%d/%m/%Y %H:%M:%S") if dt else ""
            width_out = "" if width_val is None else str(width_val)
            return [product_code_val or "", num_val or "", job_order_val or "", roll_id, width_out, readable_ts, status_str]

        async def acsv_iter():
            buf = StringIO()
            writer = csv.writer(buf, lineterminator="\n")
            THRESHOLD = 256 * 1024 

            try:
                writer.writerow(header)
                yield buf.getvalue()
                buf.seek(0); buf.truncate(0)

                result = await self.db.stream(q)
                try:
                    async for row in result.mappings():
                        if await request.is_disconnected():
                            return
                        writer.writerow(row_to_list(row))
                        if buf.tell() >= THRESHOLD:
                            yield buf.getvalue()
                            buf.seek(0); buf.truncate(0)
                finally:
                    await result.close()

                leftover = buf.getvalue()
                if leftover:
                    yield leftover

            except asyncio.CancelledError:
                raise
            except Exception:
                log.exception("CSV /report stream crashed")
                chunk = buf.getvalue()
                if chunk:
                    try:
                        yield chunk
                    except Exception:
                        pass
                return

        today = datetime.now().strftime("%Y%m%d")
        filename = f"items_{body.station.value.lower()}_line{line_code}_{today}.csv"

        return StreamingResponse(
            acsv_iter(),
            media_type="text/csv; charset=utf-8",
            headers={
                "Content-Disposition": f'attachment; filename="{filename}"',
                "Cache-Control": "no-store",
            },
        )

    def _apply_role_default_window(self, q, user_role: str):
        now = datetime.now(TZ)
        if user_role == "VIEWER":
            q = q.where(Item.detected_at >= now - timedelta(days=365))
        elif user_role == "OPERATOR":
            q = q.where(Item.detected_at >= now - timedelta(days=30))
        return q

    def _build_item_query(
        self,
        *,
        station: Optional[EStation],
        line_id: Optional[int],
        product_code: Optional[str],
        number: Optional[str],
        job_order_number: Optional[str],
        roll_width_min: Optional[float],
        roll_width_max: Optional[float],
        roll_id: Optional[str],
        status: Optional[List[EItemStatusCode]],        # list of enum codes
        detected_from: Optional[datetime],
        detected_to: Optional[datetime],
        user_role: str,
    ):
        """
        Build the base SELECT with lightweight filters. Avoids unnecessary joins so the
        planner can leverage (item_status_id, detected_at) and (line_id, station, detected_at).
        Heavy projections (lateral fallback, per-row counts) should be applied AFTER pagination.
        """
        review_pending_exists = exists(
            select(1)
            .select_from(Review)
            .where(
                and_(
                    Review.id == Item.current_review_id,
                    Review.state == "PENDING",
                    Review.deleted_at.is_(None),
                )
            )
        )

        scr_pending_exists = exists(
            select(1)
            .select_from(StatusChangeRequest)
            .where(
                and_(
                    StatusChangeRequest.item_id == Item.id,
                    StatusChangeRequest.state == "PENDING",
                    StatusChangeRequest.deleted_at.is_(None),
                )
            )
        )
        
        item_history_exists = exists(
            select(1)
            .select_from(ItemEvent)
            .where(
                and_(
                    ItemEvent.item_id == Item.id,
                    ItemEvent.deleted_at.is_(None),
                )
            )
        )

        q = (
            select(
                Item.id,
                Item.station,
                Item.line_id,
                Item.product_code,
                Item.roll_number,
                Item.bundle_number,
                Item.job_order_number,
                Item.roll_width,
                Item.roll_id,
                Item.detected_at,
                Item.acknowledged_by,
                Item.acknowledged_at,
                Item.current_review_id,

                ItemStatus.code.label("status_code"),
                ItemStatus.name_th.label("status_name_th"),
                ItemStatus.display_order.label("status_display_order"),

                select(func.count())
                    .select_from(ItemImage)
                    .where(ItemImage.item_id == Item.id)
                    .scalar_subquery()
                    .label("images_count"),

                select(func.array_remove(func.array_agg(func.distinct(DefectType.name_th)), None))
                    .select_from(ItemDefect)
                    .join(DefectType, DefectType.id == ItemDefect.defect_type_id)
                    .where(ItemDefect.item_id == Item.id)
                    .scalar_subquery()
                    .label("defects_array"),

                review_pending_exists.label("is_pending_review"),
                scr_pending_exists.label("is_changing_status_pending"), 
                item_history_exists.label("is_item_history_exists"), 
            )
            .select_from(Item)
            .join(ItemStatus, Item.item_status_id == ItemStatus.id)
            .where(
                Item.deleted_at.is_(None),
                not_(review_pending_exists),   
                not_(scr_pending_exists),      
            )
        )

        # Simple, sargable filters
        if line_id is not None:
            q = q.where(Item.line_id == line_id)       # no join to ProductionLine
        if station is not None:
            q = q.where(Item.station == station)
        if product_code:
            q = q.where(Item.product_code.ilike(f"%{product_code}%"))
        if number:
            q = q.where(
                (Item.roll_number.ilike(f"%{number}%")) |
                (Item.bundle_number.ilike(f"%{number}%"))
            )
        if roll_id:
            q = q.where(Item.roll_id.ilike(f"%{roll_id}%"))
        if job_order_number:
            q = q.where(Item.job_order_number.ilike(f"%{job_order_number}%"))
        if roll_width_min is not None:
            q = q.where(Item.roll_width >= roll_width_min)
        if roll_width_max is not None:
            q = q.where(Item.roll_width <= roll_width_max)

        if status:
            codes = [s.value if hasattr(s, "value") else str(s) for s in status]
            status_ids_subq = select(ItemStatus.id).where(ItemStatus.code.in_(codes))
            q = q.where(Item.item_status_id.in_(status_ids_subq))

        if detected_from:
            q = q.where(Item.detected_at >= detected_from)
        if detected_to:
            q = q.where(Item.detected_at <= detected_to)

        if detected_from is None and detected_to is None:
            q = self._apply_role_default_window(q, user_role)

        return q

    def _add_bundle_roll_fallback(self, q):
        ri = aliased(Item, name="ri")

        roll_lat = (
            select(
                ri.product_code.label("r_product_code"),
                ri.job_order_number.label("r_job_order_number"),
                ri.roll_width.label("r_roll_width"),
            )
            .where(
                ri.station == EStation.ROLL,
                ri.roll_number == Item.bundle_number,  
                ri.line_id == Item.line_id,            
                ri.deleted_at.is_(None),
            )
            .order_by(ri.detected_at.desc(), ri.id.desc())
            .limit(1)
            .correlate(Item)
            .lateral()
        )

        q = q.join(roll_lat, true(), isouter=True)

        prod_eff = case(
            (Item.station == EStation.BUNDLE, roll_lat.c.r_product_code),
            else_=Item.product_code,
        ).label("eff_product_code")

        jo_eff = case(
            (Item.station == EStation.BUNDLE, roll_lat.c.r_job_order_number),
            else_=Item.job_order_number,
        ).label("eff_job_order_number")

        width_eff = case(
            (Item.station == EStation.BUNDLE, roll_lat.c.r_roll_width),
            else_=Item.roll_width,
        ).label("eff_roll_width")

        q = q.add_columns(prod_eff, jo_eff, width_eff)
        return q
    
    def _build_item_filters(
        self,
        *,
        line_id: Optional[int] = None,
        station: StationT | None = None,
        product_code: Optional[str] = None,
        number: Optional[str] = None,
        job_order_number: Optional[str] = None,
        roll_width_min: Optional[float] = None,
        roll_width_max: Optional[float] = None,
        status: StatusListT = None,
        detected_from: Optional[datetime] = None,
        detected_to: Optional[datetime] = None,
    ) -> list[BinaryExpression]:
        clauses: list[BinaryExpression] = [Item.deleted_at.is_(None)]

        if line_id is not None:
            clauses.append(Item.line_id == line_id)

        if station is not None:
            st = station.value if hasattr(station, "value") else station
            clauses.append(Item.station == st)

        if product_code:
            clauses.append(Item.product_code.ilike(f"%{product_code}%"))

        if number:
            like = f"%{number}%"
            clauses.append(or_(Item.roll_number.ilike(like), Item.bundle_number.ilike(like)))

        if job_order_number:
            clauses.append(Item.job_order_number.ilike(f"%{job_order_number}%"))

        if roll_width_min is not None:
            clauses.append(Item.roll_width >= roll_width_min)
        if roll_width_max is not None:
            clauses.append(Item.roll_width <= roll_width_max)

        if status:
            vals = [(s.value if hasattr(s, "value") else s) for s in status]
            clauses.append(ItemStatus.code.in_(vals))

        if detected_from:
            clauses.append(Item.detected_at >= detected_from)
        if detected_to:
            clauses.append(Item.detected_at <= detected_to)

        return clauses
    
    def _serialize_row(self, r) -> dict:
        return {
            "id": r.id,
            "station": r.station,
            "line_id": r.line_id,
            "product_code": r.product_code,
            "roll_number": r.roll_number,
            "bundle_number": r.bundle_number,
            "job_order_number": r.job_order_number,
            "roll_width": _as_float(r.roll_width),
            "roll_id": r.roll_id,
            "detected_at": r.detected_at.isoformat(),
            "status_code": r.status_code,
            "status_name_th": r.status_name_th,
            "acknowledged_by": r.acknowledged_by,
            "acknowledged_at": r.acknowledged_at.isoformat() if r.acknowledged_at else None,
            "current_review_id": r.current_review_id,
            "is_pending_review": bool(r.is_pending_review),
            "is_changing_status_pending": bool(r.is_changing_status_pending),
            "is_item_history_exists": bool(r.is_item_history_exists),
            "images": int(r.images_count or 0),
            "defects": list(r.defects_array or []),
        }
        
    async def _summarize_station(
        self,
        *,
        line_id: Optional[int] = None,
        station: Optional[EStation | str] = None,
        product_code: Optional[str] = None,
        number: Optional[str] = None,
        job_order_number: Optional[str] = None,
        roll_width_min: Optional[float] = None,
        roll_width_max: Optional[float] = None,
        status: Optional[Sequence[EItemStatusCode | str]] = None,
        detected_from: Optional[datetime] = None,
        detected_to: Optional[datetime] = None,
    ) -> dict:
        pending_exists = (
            select(Review.id)
            .where(Review.item_id == Item.id, Review.state == "PENDING")
            .exists()
        )
        

        where_clauses = self._build_item_filters(
            line_id=line_id,
            station=station,
            product_code=product_code,
            number=number,
            job_order_number=job_order_number,
            roll_width_min=roll_width_min,
            roll_width_max=roll_width_max,
            status=status,
            detected_from=detected_from,
            detected_to=detected_to,
        )
        
        
        if detected_from is None and detected_to is None:
            shift_start, shift_end = current_shift_window()
            where_clauses.append(Item.created_at >= shift_start)
            where_clauses.append(Item.created_at <= shift_end)

        q = (
            select(
                func.count().label("total"),
                func.sum(case((ItemStatus.code == "NORMAL", 1), else_=0)).label("normal"),
                func.sum(case((ItemStatus.code == "QC_PASSED", 1), else_=0)).label("qc_passed"),
                func.sum(case((ItemStatus.code == "REJECTED", 1), else_=0)).label("rejected"),
                func.sum(case((ItemStatus.code == "SCRAP", 1), else_=0)).label("scrap"),
                func.sum(case((ItemStatus.code == "DEFECT", 1), else_=0)).label("defect"),
                func.sum(case((and_(ItemStatus.code.in_(("DEFECT", "REJECTED")), pending_exists), 1), else_=0)).label("pending_defect"),
            )
            .select_from(Item)
            .join(ItemStatus, ItemStatus.id == Item.item_status_id)
            .where(*where_clauses)
        )

        row = (await self.db.execute(q)).first() or (0, 0, 0, 0, 0)
        total, normal, qc_passed, rejected, scrap, defect, pending_defect = row
        return {
            "total": total or 0,
            "normal": normal or 0,
            "qc_passed": qc_passed or 0,
            "rejected": rejected or 0,
            "scrap": scrap or 0,
            "defect": defect or 0,
            "pending_defect": pending_defect or 0,
        }


def norm(rel: Optional[str]) -> Optional[str]:
    if not rel: return None
    p = PurePosixPath(rel).as_posix().lstrip("/")
    if ".." in p:
        raise HTTPException(status_code=400, detail="Invalid image path")
    return p

def status_label(code: str, defects_csv: Optional[str], ai_note: Optional[str]) -> str:
    if code == "DEFECT":
        return f"Defect{': ' + defects_csv if defects_csv else ''}"
    if code == "SCRAP":
        return f"Scrap{(' (' + ai_note + ')') if ai_note else ''}"
    if code == "QC_PASSED":
        return "QC Passed"
    if code == "NORMAL":
        return "Normal"
    if code == "RECHECK":
        return "Recheck"
    if code == "REJECTED":
        return "Rejected"
    return code or ""
<|MERGE_RESOLUTION|>--- conflicted
+++ resolved
@@ -14,11 +14,7 @@
 from sqlalchemy.ext.asyncio import AsyncSession
 from sqlalchemy.sql.elements import BinaryExpression
 from sqlalchemy.orm import aliased
-<<<<<<< HEAD
-from sqlalchemy import select, or_, text, func, case, and_, asc, desc, exists, literal, literal_column, true
-=======
-from sqlalchemy import select, update, delete, insert, or_, func, case, and_, asc, desc, exists, literal, literal_column, true, not_
->>>>>>> e906eff8
+from sqlalchemy import select, update, delete, insert, or_, func, case, and_, asc, desc, exists, literal, literal_column, true, not_, text
 from sqlalchemy.ext.asyncio import AsyncSession
 
 from app.core.config.config import settings
@@ -334,20 +330,36 @@
         )
 
         rows = (await self.db.execute(q)).all()
-        
-        rows = (await self.db.execute(q)).all()
+
+        after_ids: set[int] = set()
+        before_ids: set[int] = set()
+        for r in rows:
+            details = (getattr(r, "details", None) or {})  # ensure dict
+            if "DEFECT" in (r.from_status_code, r.to_status_code):
+                after_ids.update(details.get("defect_type_ids") or [])
+                before_ids.update(details.get("before_defect_type_ids") or [])
+
+        id_to_name: dict[int, str] = {}
+        all_ids = after_ids | before_ids
+        if all_ids:
+            res = await db.execute(
+                select(DefectType.id, DefectType.name_th).where(DefectType.id.in_(all_ids))
+            )
+            id_to_name = {id_: name for id_, name in res.all()}
 
         data: list[ItemEventOut] = []
         for r in rows:
-            defects: list[str] = []
-
-            if r.from_status_code == "DEFECT" or r.to_status_code == "DEFECT":
-                result = await self.db.execute(
-                    select(DefectType.name_th)
-                    .join(ItemDefect, DefectType.id == ItemDefect.defect_type_id)
-                    .where(ItemDefect.item_id == item_id)
-                )
-                defects = result.unique().scalars().all()
+            details = (getattr(r, "details", None) or {})
+            show_defects = "DEFECT" in (r.from_status_code, r.to_status_code)
+
+            after_defect_ids = details.get("defect_type_ids") or []
+            before_defect_ids = details.get("before_defect_type_ids") or []
+
+            defects = [id_to_name.get(i) for i in after_defect_ids] if show_defects else []
+            before_defects = [id_to_name.get(i) for i in before_defect_ids] if show_defects else []
+
+            defects = [d for d in defects if d]
+            before_defects = [d for d in before_defects if d]
 
             v = ItemEventOut(
                 id=r.id,
@@ -361,6 +373,7 @@
                     if hasattr(r.created_at, "isoformat")
                     else str(r.created_at)
                 ),
+                before_defects=before_defects,
                 defects=defects,
                 actor=ActorOut(
                     id=r.user_id,
@@ -376,7 +389,6 @@
         it = await self.db.get(Item, item_id)
         if not it or it.deleted_at:
             raise HTTPException(status_code=404, detail="Item not found")
-        require_same_line(user, it)
 
         is_pening_review = False
 
@@ -442,7 +454,7 @@
         self.db.add(rv)
         await self.db.flush()
 
-        upd = await self.b.execute(
+        upd = await self.db.execute(
             text(
                 """
                 UPDATE qc.item_images
@@ -707,16 +719,11 @@
         roll_width_min: Optional[float],
         roll_width_max: Optional[float],
         roll_id: Optional[str],
-        status: Optional[List[EItemStatusCode]],        # list of enum codes
+        status: Optional[List[EItemStatusCode]],
         detected_from: Optional[datetime],
         detected_to: Optional[datetime],
         user_role: str,
     ):
-        """
-        Build the base SELECT with lightweight filters. Avoids unnecessary joins so the
-        planner can leverage (item_status_id, detected_at) and (line_id, station, detected_at).
-        Heavy projections (lateral fallback, per-row counts) should be applied AFTER pagination.
-        """
         review_pending_exists = exists(
             select(1)
             .select_from(Review)
@@ -798,9 +805,8 @@
             )
         )
 
-        # Simple, sargable filters
         if line_id is not None:
-            q = q.where(Item.line_id == line_id)       # no join to ProductionLine
+            q = q.where(Item.line_id == line_id)
         if station is not None:
             q = q.where(Item.station == station)
         if product_code:
